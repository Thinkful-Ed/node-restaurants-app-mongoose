const bodyParser = require('body-parser');
const express = require('express');
const mongoose = require('mongoose');

// Mongoose internally uses a promise-like object,
// but its better to make Mongoose use built in es6 promises
mongoose.Promise = global.Promise;

// config.js is where we control constants for entire
// app like PORT and DATABASE_URL
const {PORT, DATABASE_URL} = require('./config');
const {Restaurant} = require('./models');

const app = express();
app.use(bodyParser.json());


// GET requests to /restaurants => return 10 restaurants
app.get('/restaurants', (req, res) => {
  Restaurant
    .find()
    // we're limiting because restaurants db has > 25,000
    // documents, and that's too much to process/return
    .limit(10)
    // `exec` returns a promise
    .exec()
    // success callback: for each restaurant we got back, we'll
    // call the `.apiRepr` instance method we've created in
    // models.js in order to only expose the data we want the API return.
    .then(restaurants => {
      res.json({
        restaurants: restaurants.map(
          (restaurant) => restaurant.apiRepr())
      });
    })
    .catch(
      err => {
        console.error(err);
        res.status(500).json({message: 'Internal server error'});
    });
});

// can also request by ID
app.get('/restaurants/:id', (req, res) => {
  Restaurant
    // this is a convenience method Mongoose provides for searching
    // by the object _id property
    .findById(req.params.id)
    .exec()
    .then(restaurant =>res.json(restaurant.apiRepr()))
    .catch(err => {
      console.error(err);
        res.status(500).json({message: 'Internal server error'})
    });
});


app.post('/restaurants', (req, res) => {

  const requiredFields = ['name', 'borough', 'cuisine'];
  requiredFields.forEach(field => {
    // ensure that required fields have been sent over
    if (! (field in req.body && req.body[field])) {
      res.status(400).json({message: `Must specify value for ${field}`});
    }
  });

  Restaurant
    .create({
      name: req.body.name,
      borough: req.body.borough,
      cuisine: req.body.cuisine,
      grades: req.body.grades,
      address: req.body.address})
    .then(
      restaurant => res.status(201).json(restaurant.apiRepr()))
    .catch(err => {
      console.error(err);
      res.status(500).json({message: 'Internal server error'});
    });
});


app.put('/restaurants/:id', (req, res) => {
  // ensure that the id in the request path and the one in request body match
  if (!(req.params.id && req.body.id && req.params.id === req.body.id)) {
    const message = (
      `Request path id (${req.params.id}) and request body id ` +
      `(${req.body.id}) must match`);
    console.error(message);
    res.status(400).json({message: message});
  }

  // we only support a subset of fields being updateable.
  // if the user sent over any of the updatableFields, we udpate those values
  // in document
  const toUpdate = {};
  const updateableFields = ['name', 'borough', 'cuisine', 'address'];

  updateableFields.forEach(field => {
    if (field in req.body) {
      toUpdate[field] = req.body[field];
    }
  });

  Restaurant
    // all key/value pairs in toUpdate will be updated -- that's what `$set` does
    .findByIdAndUpdate(req.params.id, {$set: toUpdate})
    .exec()
    .then(restaurant => res.status(204).end())
    .catch(err => res.status(500).json({message: 'Internal server error'}));
});

app.delete('/restaurants/:id', (req, res) => {
  Restaurant
    .findByIdAndRemove(req.params.id)
    .exec()
    .then(restaurant => res.status(204).end())
    .catch(err => res.status(500).json({message: 'Internal server error'}));
});

// catch-all endpoint if client makes request to non-existent endpoint
app.use('*', function(req, res) {
  res.status(404).json({message: 'Not Found'});
});

<<<<<<< HEAD
=======
// closeServer needs access to a server object, but that only
// gets created when `runServer` runs, so we declare `server` here
// and then assign a value to it in run
>>>>>>> dcd1ac74
let server;

// this function connects to our database, then starts the server
function runServer() {
  return new Promise((resolve, reject) => {
    mongoose.connect(DATABASE_URL, err => {
      if (err) {
        return reject(err);
      }
      server = app.listen(PORT, () => {
        console.log(`Your app is listening on port ${PORT}`);
        resolve();
      })
      .on('error', err => {
        mongoose.disconnect();
        reject(err);
      });
    });
  });
}

// this function closes the server, and returns a promise. we'll
// use it in our integration tests later.
function closeServer() {
  return mongoose.disconnect().then(() => {
     return new Promise((resolve, reject) => {
       console.log('Closing server');
       server.close(err => {
           if (err) {
               return reject(err);
           }
           resolve();
       });
     });
  });
}

// if server.js is called directly (aka, with `node server.js`), this block
// runs. but we also export the runServer command so other code (for instance, test code) can start the server as needed.
if (require.main === module) {
  runServer().catch(err => console.error(err));
};

module.exports = {app, runServer, closeServer};<|MERGE_RESOLUTION|>--- conflicted
+++ resolved
@@ -124,12 +124,9 @@
   res.status(404).json({message: 'Not Found'});
 });
 
-<<<<<<< HEAD
-=======
 // closeServer needs access to a server object, but that only
 // gets created when `runServer` runs, so we declare `server` here
 // and then assign a value to it in run
->>>>>>> dcd1ac74
 let server;
 
 // this function connects to our database, then starts the server
