'use strict';

const bodyParser = require('body-parser');
const express = require('express');
const mongoose = require('mongoose');

// Mongoose internally uses a promise-like object,
// but its better to make Mongoose use built in es6 promises
mongoose.Promise = global.Promise;

// config.js is where we control constants for entire
// app like PORT and DATABASE_URL
const { PORT, DATABASE_URL } = require('./config');
const { Restaurant } = require('./models');

const app = express();
app.use(bodyParser.json());

// GET requests to /restaurants => return 10 restaurants
app.get('/restaurants', (req, res) => {
  Restaurant
    .find()
    // we're limiting because restaurants db has > 25,000
    // documents, and that's too much to process/return
    .limit(10)
    // success callback: for each restaurant we got back, we'll
    // call the `.serialize` instance method we've created in
    // models.js in order to only expose the data we want the API return.
    .then(restaurants => {
      res.json({
        restaurants: restaurants.map(
          (restaurant) => restaurant.serialize())
      });
    })
    .catch(err => {
      console.error(err);
      res.status(500).json({ message: 'Internal server error' });
    });
});

// can also request by ID
app.get('/restaurants/:id', (req, res) => {
  Restaurant
    // this is a convenience method Mongoose provides for searching
    // by the object _id property
    .findById(req.params.id)
    .then(restaurant => res.json(restaurant.serialize()))
    .catch(err => {
      console.error(err);
      res.status(500).json({ message: 'Internal server error' });
    });
});


app.post('/restaurants', (req, res) => {

  const requiredFields = ['name', 'borough', 'cuisine'];
  for (let i = 0; i < requiredFields.length; i++) {
    const field = requiredFields[i];
    if (!(field in req.body)) {
      const message = `Missing \`${field}\` in request body`;
      console.error(message);
      return res.status(400).send(message);
    }
  }

  Restaurant
    .create({
      name: req.body.name,
      borough: req.body.borough,
      cuisine: req.body.cuisine,
      grades: req.body.grades,
      address: req.body.address
    })
    .then(restaurant => res.status(201).json(restaurant.serialize()))
    .catch(err => {
      console.error(err);
      res.status(500).json({ message: 'Internal server error' });
    });
});


app.put('/restaurants/:id', (req, res) => {
  // ensure that the id in the request path and the one in request body match
  if (!(req.params.id && req.body.id && req.params.id === req.body.id)) {
    const message = (
      `Request path id (${req.params.id}) and request body id ` +
      `(${req.body.id}) must match`);
    console.error(message);
<<<<<<< HEAD
    return res.status(400).json({message: message});
=======
    return res.status(400).json({ message: message });
>>>>>>> 98d0c6ac
  }

  // we only support a subset of fields being updateable.
  // if the user sent over any of the updatableFields, we udpate those values
  // in document
  const toUpdate = {};
  const updateableFields = ['name', 'borough', 'cuisine', 'address'];

  updateableFields.forEach(field => {
    if (field in req.body) {
      toUpdate[field] = req.body[field];
    }
  });

  Restaurant
    // all key/value pairs in toUpdate will be updated -- that's what `$set` does
    .findByIdAndUpdate(req.params.id, { $set: toUpdate })
    .then(restaurant => res.status(204).end())
    .catch(err => res.status(500).json({ message: 'Internal server error' }));
});

app.delete('/restaurants/:id', (req, res) => {
  Restaurant
    .findByIdAndRemove(req.params.id)
    .then(restaurant => res.status(204).end())
    .catch(err => res.status(500).json({ message: 'Internal server error' }));
});

// catch-all endpoint if client makes request to non-existent endpoint
app.use('*', function (req, res) {
  res.status(404).json({ message: 'Not Found' });
});

// closeServer needs access to a server object, but that only
// gets created when `runServer` runs, so we declare `server` here
// and then assign a value to it in run
let server;

// this function connects to our database, then starts the server
function runServer(databaseUrl = DATABASE_URL, port = PORT) {

  return new Promise((resolve, reject) => {
    mongoose.connect(databaseUrl, {useMongoClient: true}, err => {
      if (err) {
        return reject(err);
      }
      server = app.listen(port, () => {
        console.log(`Your app is listening on port ${port}`);
        resolve();
      })
        .on('error', err => {
          mongoose.disconnect();
          reject(err);
        });
    });
  });
}

// this function closes the server, and returns a promise. we'll
// use it in our integration tests later.
function closeServer() {
  return mongoose.disconnect().then(() => {
    return new Promise((resolve, reject) => {
      console.log('Closing server');
      server.close(err => {
        if (err) {
          return reject(err);
        }
        resolve();
      });
    });
  });
}

// if server.js is called directly (aka, with `node server.js`), this block
// runs. but we also export the runServer command so other code (for instance, test code) can start the server as needed.
if (require.main === module) {
  runServer().catch(err => console.error(err));
}

module.exports = { app, runServer, closeServer };<|MERGE_RESOLUTION|>--- conflicted
+++ resolved
@@ -87,11 +87,7 @@
       `Request path id (${req.params.id}) and request body id ` +
       `(${req.body.id}) must match`);
     console.error(message);
-<<<<<<< HEAD
-    return res.status(400).json({message: message});
-=======
     return res.status(400).json({ message: message });
->>>>>>> 98d0c6ac
   }
 
   // we only support a subset of fields being updateable.
